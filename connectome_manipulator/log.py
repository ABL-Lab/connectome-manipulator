'''Customized logging'''
from datetime import datetime
import logging
import os
import sys


PROFILING_LOG_LEVEL = logging.INFO + 5
ASSERTION_LOG_LEVEL = logging.ERROR + 5

def info(msg, *args, **kwargs):
    '''Wrapper for info logging'''
    return logging.info(msg, *args, **kwargs)


def profiling(msg, *args, **kwargs):  # pragma: no cover
    '''Wrapper for profiling logging'''
    return logging.log(PROFILING_LOG_LEVEL, msg, *args, **kwargs)


def warning(msg, *args, **kwargs):  # pragma: no cover
    '''Wrapper for warning logging'''
    return logging.warning(msg, *args, **kwargs)


<<<<<<< HEAD
def info(msg, *args, **kwargs):  # pragma: no cover
    '''Wrapper for info logging'''
    return logging.info(msg, *args, **kwargs)
=======
def error(msg, *args, **kwargs):
    '''Wrapper for error logging'''
    return logging.error(msg, *args, **kwargs)
>>>>>>> 4de6c7cf


def log_assert(cond, msg):
    '''Assertion with logging'''
    if not cond:
        logging.log(ASSERTION_LOG_LEVEL, msg)
    assert cond, msg


def logging_init(output_path, name):
    """Initialize logger (with custom log level for profiling and assert with logging)."""
    # Configure logging
    log_path = os.path.join(output_path, 'logs')
    if not os.path.exists(log_path):
        os.makedirs(log_path)

    log_file = os.path.join(log_path, f'{name}.{datetime.today().strftime("%Y%m%dT%H%M%S")}.log')
    file_handler = logging.FileHandler(log_file)
    file_handler.setFormatter(logging.Formatter('%(asctime)s [%(module)s] %(levelname)s: %(message)s'))
    stream_handler = logging.StreamHandler(sys.stdout)
    stream_handler.setFormatter(logging.Formatter('%(levelname)s: %(message)s'))
    logging.basicConfig(level=logging.INFO, handlers=[file_handler, stream_handler])

    # Add custom log levels
    logging.addLevelName(PROFILING_LOG_LEVEL, 'PROFILING')
    logging.addLevelName(ASSERTION_LOG_LEVEL, 'ASSERTION')

    return log_file<|MERGE_RESOLUTION|>--- conflicted
+++ resolved
@@ -8,7 +8,8 @@
 PROFILING_LOG_LEVEL = logging.INFO + 5
 ASSERTION_LOG_LEVEL = logging.ERROR + 5
 
-def info(msg, *args, **kwargs):
+
+def info(msg, *args, **kwargs):  # pragma: no cover
     '''Wrapper for info logging'''
     return logging.info(msg, *args, **kwargs)
 
@@ -23,15 +24,9 @@
     return logging.warning(msg, *args, **kwargs)
 
 
-<<<<<<< HEAD
-def info(msg, *args, **kwargs):  # pragma: no cover
-    '''Wrapper for info logging'''
-    return logging.info(msg, *args, **kwargs)
-=======
-def error(msg, *args, **kwargs):
+def error(msg, *args, **kwargs):  # pragma: no cover
     '''Wrapper for error logging'''
     return logging.error(msg, *args, **kwargs)
->>>>>>> 4de6c7cf
 
 
 def log_assert(cond, msg):
